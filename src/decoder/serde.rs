--- conflicted
+++ resolved
@@ -319,8 +319,10 @@
         // enums are encoded in json as maps with a single key:value pair
         match iter.next() {
             Some(_) => Err(DecoderError::InvalidType("expected a single key:value pair".to_owned())),
-            None => visitor.visit_enum(EnumDecoder { val: Bson::String(variant),
-                                                     decoder: VariantDecoder { val: Some(value) }, }),
+            None => {
+                visitor.visit_enum(EnumDecoder { val: Bson::String(variant),
+                                                 decoder: VariantDecoder { val: Some(value) }, })
+            }
         }
     }
 
@@ -402,16 +404,8 @@
         where V: Visitor<'de>
     {
         if let Bson::Array(fields) = self.val.take().ok_or(DecoderError::EndOfStream)? {
-<<<<<<< HEAD
             let de = SeqDecoder { len: fields.len(),
                                   iter: fields.into_iter(), };
-=======
-
-            let de = SeqDecoder {
-                len: fields.len(),
-                iter: fields.into_iter(),
-            };
->>>>>>> ac33873e
             de.deserialize_any(visitor)
         } else {
             return Err(DecoderError::InvalidType("expected a tuple".to_owned()));
@@ -422,17 +416,9 @@
         where V: Visitor<'de>
     {
         if let Bson::Document(fields) = self.val.take().ok_or(DecoderError::EndOfStream)? {
-<<<<<<< HEAD
             let de = MapDecoder { len: fields.len(),
                                   iter: fields.into_iter(),
                                   value: None, };
-=======
-            let de = MapDecoder {
-                len: fields.len(),
-                iter: fields.into_iter(),
-                value: None,
-            };
->>>>>>> ac33873e
             de.deserialize_any(visitor)
         } else {
             return Err(DecoderError::InvalidType("expected a struct".to_owned()));
